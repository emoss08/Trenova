--- conflicted
+++ resolved
@@ -38,12 +38,7 @@
     queryset = models.QualifierCode.objects.all()
     serializer_class = serializers.QualifierCodeSerializer
 
-<<<<<<< HEAD
 class StopCommentViewSet(OrganizationMixin):
-=======
-
-class StopCommentViewSet(OrganizationViewSet):
->>>>>>> fc3329bf
     """A viewset for viewing and editing StopComment information in the system.
 
     The viewset provides default operations for creating, updating and deleting stop comments,
@@ -78,12 +73,8 @@
     queryset = models.Stop.objects.all()
     serializer_class = serializers.StopSerializer
 
-<<<<<<< HEAD
-class ServiceIncidentViewSet(OrganizationMixin):
-=======
 
 class ServiceIncidentViewSet(OrganizationViewSet):
->>>>>>> fc3329bf
     """A viewset for viewing and editing ServiceIncident information in the system.
 
     The viewset provides default operations for creating, updating and deleting service incidents,
