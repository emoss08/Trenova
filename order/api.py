--- conflicted
+++ resolved
@@ -19,12 +19,8 @@
 
 from rest_framework import permissions
 
-<<<<<<< HEAD
 from utils.views import OrganizationMixin
-=======
->>>>>>> fc3329bf
 from order import models, serializers
-from utils.views import OrganizationViewSet
 
 
 class OrderControlViewSet(OrganizationMixin):
@@ -131,12 +127,8 @@
         "hazmat",
     )
 
-<<<<<<< HEAD
+
 class OrderDocumentationViewSet(OrganizationMixin):
-=======
-
-class OrderDocumentationViewSet(OrganizationViewSet):
->>>>>>> fc3329bf
     """A viewset for viewing and editing Order documentation in the system.
 
     The viewset provides default operations for creating, updating and deleting order documentation,
@@ -154,12 +146,8 @@
     queryset = models.OrderDocumentation.objects.all()
     serializer_class = serializers.OrderDocumentationSerializer
 
-<<<<<<< HEAD
+
 class OrderCommentViewSet(OrganizationMixin):
-=======
-
-class OrderCommentViewSet(OrganizationViewSet):
->>>>>>> fc3329bf
     """A viewset for viewing and editing Order comments in the system.
 
     The viewset provides default operations for creating, updating and deleting order comments,
