--- conflicted
+++ resolved
@@ -30,12 +30,7 @@
 from django.urls import reverse
 from django.utils.translation import gettext_lazy as _
 
-<<<<<<< HEAD
-from commodities.models import HazardousMaterial
 from order.Validation import OrderValidation
-from stops.models import Stop
-=======
->>>>>>> daaacbe2
 from utils.models import ChoiceField, GenericModel, RatingMethodChoices, StatusChoices
 
 User = settings.AUTH_USER_MODEL
