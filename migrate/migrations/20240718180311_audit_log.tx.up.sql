--- conflicted
+++ resolved
@@ -64,11 +64,7 @@
 
 --bun:split
 
-<<<<<<< HEAD
 CREATE INDEX CONCURRENTLY IF NOT EXISTS "idx_audit_logs_table_name" ON "audit_logs" ("table_name");
-=======
-CREATE INDEX IF NOT EXISTS "idx_audit_logs_table_name" ON "audit_logs" ("table_name");
->>>>>>> d7351eba
 
 CREATE INDEX IF NOT EXISTS "idx_audit_logs_entity_id" ON "audit_logs" ("entity_id");
 
