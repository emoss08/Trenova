"""
COPYRIGHT 2022 MONTA

This file is part of Monta.

Monta is free software: you can redistribute it and/or modify
it under the terms of the GNU General Public License as published by
the Free Software Foundation, either version 3 of the License, or
(at your option) any later version.

Monta is distributed in the hope that it will be useful,
but WITHOUT ANY WARRANTY; without even the implied warranty of
MERCHANTABILITY or FITNESS FOR A PARTICULAR PURPOSE.  See the
GNU General Public License for more details.

You should have received a copy of the GNU General Public License
along with Monta.  If not, see <https://www.gnu.org/licenses/>.
"""

<<<<<<< HEAD
from movements import serializers, models
from utils.views import OrganizationMixin
=======
from movements import models, serializers
from organization.api import OrganizationViewSet
>>>>>>> fc3329bf


class MovementViewSet(OrganizationMixin):
    """A viewset for viewing and editing Movement information in the system.

    The viewset provides default operations for creating, updating and deleting movements,
    as well as listing and retrieving movements. It uses `MovementSerializer` class to
    convert the movement instances and from JSON-formatted data.

    Only authenticated users are allowed to access the views provided by this viewset.
    Filter is also available, with the ability to filter by equipment, primary_worker and
    secondary_worker.

    Attributes:
        queryset (models.Movement): The queryset of the viewset.
        serializer_class (serializers.MovementSerializer): The serializer class of the viewset.
    """

    queryset = models.Movement.objects.all()
    serializer_class = serializers.MovementSerializer
    filterset_fields = (
        "equipment",
        "primary_worker",
        "secondary_worker",
    )<|MERGE_RESOLUTION|>--- conflicted
+++ resolved
@@ -17,13 +17,8 @@
 along with Monta.  If not, see <https://www.gnu.org/licenses/>.
 """
 
-<<<<<<< HEAD
 from movements import serializers, models
 from utils.views import OrganizationMixin
-=======
-from movements import models, serializers
-from organization.api import OrganizationViewSet
->>>>>>> fc3329bf
 
 
 class MovementViewSet(OrganizationMixin):
