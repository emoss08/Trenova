--- conflicted
+++ resolved
@@ -79,32 +79,16 @@
     Worker Serializer
     """
 
-<<<<<<< HEAD
-    depot = serializers.PrimaryKeyRelatedField(  # type: ignore
-        queryset=Depot.objects.all(),
-        allow_null=True,
-        required=False,
-=======
     depot = serializers.PrimaryKeyRelatedField(
         queryset=Depot.objects.all(),
         allow_null=True,
->>>>>>> fc3329bf
     )
     manager = serializers.PrimaryKeyRelatedField(
         queryset=User.objects.all(),
         allow_null=True,
-<<<<<<< HEAD
-        required=False,
-=======
->>>>>>> fc3329bf
     )
     entered_by = serializers.PrimaryKeyRelatedField(
         queryset=User.objects.all(),
-        allow_null=True,
-<<<<<<< HEAD
-        required=False,
-=======
->>>>>>> fc3329bf
     )
     is_active = serializers.BooleanField(default=True)
     profile = WorkerProfileSerializer(required=False)
@@ -112,10 +96,6 @@
     comments = WorkerCommentSerializer(many=True, required=False)
 
     class Meta:
-        """
-        Metaclass for WorkerSerializer
-        """
-
         model = models.Worker
         extra_fields = (
             "is_active",
