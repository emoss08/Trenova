--- conflicted
+++ resolved
@@ -16,10 +16,8 @@
 You should have received a copy of the GNU General Public License
 along with Monta.  If not, see <https://www.gnu.org/licenses/>.
 """
-<<<<<<< HEAD
-=======
+
 from typing import Any
->>>>>>> 39a33a02
 
 from drf_writable_nested import WritableNestedModelSerializer
 from rest_framework import serializers
@@ -125,10 +123,6 @@
     """
     Worker Serializer
     """
-<<<<<<< HEAD
-
-=======
->>>>>>> 39a33a02
     organization = serializers.CharField(source="organization.name", read_only=True)
     profile = WorkerProfileSerializer(required=False)
     contacts = WorkerContactSerializer(many=True, required=False)
@@ -138,11 +132,7 @@
         """
         Create the worker
         """
-<<<<<<< HEAD
         super().create(validated_data)
-=======
-        super(WorkerSerializer, self).create(validated_data)
->>>>>>> 39a33a02
 
         profile_data = validated_data.pop("profile", [])
         contacts_data = validated_data.pop("contacts", [])
