--- conflicted
+++ resolved
@@ -15,10 +15,6 @@
  * Grant, and not modifying the license in any other way.
  */
 
-<<<<<<< HEAD
-import { StatusChoiceProps, TDayOfWeekChoiceProps } from "@/types";
-=======
->>>>>>> fc32b561
 import {
   CustomerContactFormValues,
   CustomerEmailProfileFormValues,
@@ -28,8 +24,6 @@
 } from "@/types/customer";
 import * as Yup from "yup";
 import { ObjectSchema } from "yup";
-<<<<<<< HEAD
-=======
 
 /** Customer Schema */
 export const customerSchema: ObjectSchema<CustomerFormValues> =
@@ -49,7 +43,6 @@
       "Auto Mark Ready to Bill is required",
     ),
   });
->>>>>>> fc32b561
 
 /** Customer Email Profile Schema */
 export const customerEmailProfileSchema: ObjectSchema<CustomerEmailProfileFormValues> =
@@ -136,15 +129,9 @@
     name: Yup.string().required("Name is required"),
     addressLine1: Yup.string().required("Address Line 1 is required"),
     addressLine2: Yup.string().notRequired(),
-<<<<<<< HEAD
-    city: Yup.string().notRequired(),
-    state: Yup.string().notRequired(),
-    zipCode: Yup.string().notRequired(),
-=======
     city: Yup.string().required("City is required"),
     state: Yup.string().required("State is required"),
     zipCode: Yup.string().required("Zip Code is required"),
->>>>>>> fc32b561
     hasCustomerPortal: Yup.boolean(),
     autoMarkReadyToBill: Yup.boolean(),
     advocate: Yup.string().notRequired(),
