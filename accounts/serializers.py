--- conflicted
+++ resolved
@@ -129,10 +129,6 @@
     department = serializers.PrimaryKeyRelatedField(
         queryset=Department.objects.all(),
         allow_null=True,
-<<<<<<< HEAD
-        required=False,
-=======
->>>>>>> fc3329bf
     )
     profile = UserProfileSerializer(required=False, allow_null=True)
 
@@ -143,18 +139,10 @@
 
         model = models.User
         extra_fields = ("profile",)
-<<<<<<< HEAD
-        extra_read_only_fields = ("groups", "user_permissions", "password")
-=======
         extra_read_only_fields = (
-            "groups",
-            "user_permissions",
-        )
->>>>>>> fc3329bf
         extra_kwargs = {
             "is_staff": {"read_only": True},
             "is_active": {"read_only": True},
-            "date_joined": {"read_only": True},
         }
 
     def create(self, validated_data: Any) -> models.User:  # type: ignore
